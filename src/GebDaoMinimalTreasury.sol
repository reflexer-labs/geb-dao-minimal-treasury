// SPDX-License-Identifier: GPL-3.0-or-later
pragma solidity 0.6.7;

import "./auth/GebAuth.sol";

abstract contract TokenLike {
    function transfer(address, uint256) external virtual;
}

/**
* @notice   Minimal treasury for the community DAO
*           Allows for delegating control of the treasury (fixed amount per epoch)
*           Governance can update allowance or revoke rights at any time
*           Increases in allowance take effect only in next epoch, decreases immediately
**/
contract GebDaoMinimalTreasury is GebAuth {
    // --- State vars ---
    // Token kept in the treasury
    TokenLike immutable public token;
    // Delegate, can spend allowance every epoch
    address public treasuryDelegate;
    // Duration of each epoch (seconds)
    uint256 public epochLength;
    // Amount that can be spent each epoch
    uint256 public delegateAllowance;
    // Amount left to spend in current epock
    uint256 public delegateLeftoverToSpend;
    // Current epoch start (Unix timestamp)
    uint256 public epochStart;

    // --- Constructor ---
    /**
     * @notice Constructor
     * @param _token Token to be used
     * @param _delegate Delegate
     * @param _epochLength Duration of each epoch (seconds)
     * @param _delegateAllowance Amount that can be spent by the delegate each epoch
     */
    constructor(
        address _token,
        address _delegate,
        uint256 _epochLength,
        uint256 _delegateAllowance
    ) public {
        require(_epochLength > 0, "GebDAOMinimalTreasury/invalid-epoch");
        require(_token != address(0), "GebDAOMinimalTreasury/invalid-epoch");
        token = TokenLike(_token);
        treasuryDelegate = _delegate;
        epochLength = _epochLength;
        delegateAllowance = _delegateAllowance;
        epochStart = now;
        delegateLeftoverToSpend = _delegateAllowance;
    }
<<<<<<< HEAD

    // --- SafeMath ---
    function add(uint x, uint y) internal pure returns (uint z) {
        require((z = x + y) >= x, "GebDAOMinimalTreasury/add-overflow");
    }
    function sub(uint x, uint y) internal pure returns (uint z) {
        require((z = x - y) <= x, "GebDAOMinimalTreasury/sub-underflow");
    }
    function mul(uint x, uint y) internal pure returns (uint z) {
        require(y == 0 || (z = x * y) / y == x, "GebDAOMinimalTreasury/mul-overflow");
=======
    
    // --- Math ---
    function subtract(uint256 x, uint256 y) internal pure returns (uint256 z) {
        require((z = x - y) <= x, "MultiAccountingEngine/sub-underflow");
>>>>>>> f6944d4d
    }

    // --- Boolean Logic ---
    function either(bool x, bool y) internal pure returns (bool z) {
        assembly{ z := or(x, y)}
    }

    // --- Admin Functions ---
    /**
    * @notice Modify an int256 parameter
    * @param parameter The name of the parameter to change
    * @param val The new value for the parameter
    **/
    function modifyParameters(bytes32 parameter, uint256 val) external isAuthorized {
        if (parameter == "epochLength") {
          require(val > 0, "GebDAOMinimalTreasury/invalid-epochLength");
          epochLength = val;
        }
        else if (parameter == "delegateAllowance") {
          delegateAllowance = val;
          if (val < delegateLeftoverToSpend)
            delegateLeftoverToSpend = val;
        }
        else revert("GebDAOMinimalTreasury/modify-unrecognized-param");
    }

    /**
    * @notice Modify an int256 parameter
    * @param parameter The name of the parameter to change
    * @param val The new value for the parameter
    **/
    function modifyParameters(bytes32 parameter, address val) external isAuthorized {
        if (parameter == "treasuryDelegate") {
          treasuryDelegate = val;
        }
        else revert("GebDAOMinimalTreasury/modify-unrecognized-param");
    }

    // --- Delegate functions ---
    /**
    * @notice Updates epoch info. Unused balance in previous epochs should not be available
    **/
    modifier updateEpoch() {
        uint256 epochFinish = add(epochStart, epochLength);
        if (now > epochFinish) {
            delegateLeftoverToSpend = delegateAllowance;
            if (now - epochFinish > epochLength) {
                uint256 epochsElapsed = sub(now, epochFinish) / epochLength;
                epochStart = add(mul(epochsElapsed, epochLength), epochFinish);
            } else
                epochStart = epochFinish;
        }
        _;
    }

    /**
     * @notice Transfer tokens from treasury to dst
     * @param dst The address to transfer tokens to
     * @param amount The amount of tokens to transfer
     */
    function delegateTransferERC20(address dst, uint256 amount) external updateEpoch {
        require(msg.sender == treasuryDelegate, "GebDAOMinimalTreasury/unauthorized");
        delegateLeftoverToSpend = sub(delegateLeftoverToSpend, amount); // reverts if lower allowance
        token.transfer(dst, amount);
    }

    /**
     * @notice Transfer any token from treasury to dst (admin only)
     * @param dst The address to transfer tokens to
     * @param amount The amount of tokens to transfer
     */
    function transferERC20(address _token, address dst, uint256 amount) external isAuthorized {
        TokenLike(_token).transfer(dst, amount);
    }
}<|MERGE_RESOLUTION|>--- conflicted
+++ resolved
@@ -51,7 +51,6 @@
         epochStart = now;
         delegateLeftoverToSpend = _delegateAllowance;
     }
-<<<<<<< HEAD
 
     // --- SafeMath ---
     function add(uint x, uint y) internal pure returns (uint z) {
@@ -62,12 +61,6 @@
     }
     function mul(uint x, uint y) internal pure returns (uint z) {
         require(y == 0 || (z = x * y) / y == x, "GebDAOMinimalTreasury/mul-overflow");
-=======
-    
-    // --- Math ---
-    function subtract(uint256 x, uint256 y) internal pure returns (uint256 z) {
-        require((z = x - y) <= x, "MultiAccountingEngine/sub-underflow");
->>>>>>> f6944d4d
     }
 
     // --- Boolean Logic ---
